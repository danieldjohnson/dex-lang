--- conflicted
+++ resolved
@@ -31,11 +31,7 @@
   evalExpr env $ subst (env <> env', mempty) result
 
 evalDecl :: SubstEnv -> Decl -> SubstEnv
-<<<<<<< HEAD
-evalDecl env (Let _ v rhs) = v @> evalExpr rhs'
-=======
-evalDecl env (Let v rhs) = v @> evalExpr env rhs'
->>>>>>> 9f91468e
+evalDecl env (Let _ v rhs) = v @> evalExpr env rhs'
   where rhs' = subst (env, mempty) rhs
 
 evalExpr :: SubstEnv -> Expr -> Atom
@@ -101,4 +97,4 @@
 
 evalEmbed :: Embed Atom -> Atom
 evalEmbed embed = evalBlock mempty $ Block decls (Atom atom)
-  where (atom, decls) = runEmbed embed mempty+  where (atom, (_, decls)) = runEmbed embed mempty